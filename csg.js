--- conflicted
+++ resolved
@@ -2774,15 +2774,6 @@
 		return result;
 	},
 
-<<<<<<< HEAD
-   setColor: function(r,g,b) {
-		//var newshared = new CSG.Polygon.Shared([r,g,b]);
-		//return this.setShared(newshared);
-		//this.setShared = [r,g,b];
-		//this.color = [r,g,b];        // doesn't work yet
-		return this;
-   }
-=======
 	/**
 	 * Creates solid from slices (CSG.Polygon) by generating walls
 	 * @param {Object} options Solid generating options
@@ -2985,7 +2976,6 @@
 		}
 		return walls;
 	}
->>>>>>> 24b54cd5
 };
 
 CSG.Polygon.verticesConvex = function(vertices, planenormal) {
