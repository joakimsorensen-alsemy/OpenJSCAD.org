--- conflicted
+++ resolved
@@ -3,7 +3,7 @@
 // OpenJSCAD.org CLI interface, written by Rene K. Mueller <spiritdude@gmail.com>
 // License: GPLv2
 //
-var version = '0.004';
+var version = '0.005';
 //
 // Description:
 //   openjscad <file> [-o <stl>]
@@ -15,25 +15,25 @@
 //   openjscad test.stl -o test2.stl      # reprocessed: stl -> jscad -> stl
 //
 // History:
+// 2013/03/25: 0.005: more sanity check on input and local installation support
 // 2013/03/18: 0.004: STL .stl (binary & ascii) support (experimental via openscad.js)
 // 2013/03/18: 0.003: OpenSCAD .scad support by Gary Hodgson's openscad-openjscad-translator module
 // 2013/03/02: 0.002: proper installation of the dependencies (csg.js & openscad.js) so openjscad can be used properly
 // 2013/03/01: 0.001: initial version, with base function from openscad.jscad
 //
 
-<<<<<<< HEAD
 var me = 'cli';
-global.lib = '/usr/local/lib/openjscad/';    // for now hard-coded
-//global.lib = './';
 
-=======
->>>>>>> 09dc7048
 var fs = require('fs');
 var vm = require('vm');
 //include('./openscad.js');         // later
 
 global.lib = '/usr/local/lib/openjscad/';    // for now hard-coded
-if (!fs.existsSync(global.lib))
+
+//if (!fs.existsSync(global.lib))            // requires node 0.10.1 
+//   global.lib = './';
+
+if(!fs.statSync(global.lib).isDirectory())  // same but works with 0.6.1+
    global.lib = './';
 
 var CSG = require(lib+'./csg.js').CSG;
@@ -51,8 +51,11 @@
 var args = process.argv.splice(2);
 
 var inf = args[0];
-if (null != inf)
-{
+if(inf==null||inf.length<=0||!fs.statSync(inf).isFile()) {
+   console.log("Usage: openjscad <file> [-o <stl>]");
+   process.exit(1);
+}
+
 var outf = inf;
 outf = outf.replace(/\.[^\.]+$/,'.stl');
 
@@ -116,7 +119,7 @@
    if(1) {
       csg = eval(src+"\n"+scad+"\nmain()\n");    // *.jscad + openscad.js + main()
 
-   } else {
+   } else {                   // -- experimenting to get include() working (not yet)
       eval(src+"\n"+scad);    // *.jscad + openscad.js
 
       var incs = "";
@@ -134,10 +137,6 @@
    s.write(stl);
 }
 
-}
-else
-   console.log("Usage: openjscad <file> [-o <stl>]");
-
 // -- helper functions 
 
 function include(fn) {     // preparing include(), not yet working
