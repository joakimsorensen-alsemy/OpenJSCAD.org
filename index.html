--- conflicted
+++ resolved
@@ -57,10 +57,10 @@
   <script src="ace/ace.js" charset="utf-8"></script>
 
 <script lang=JavaScript>
-<<<<<<< HEAD
-var version = '0.3.1-DEV (2015/08/11)';
-=======
->>>>>>> 16ef111b
+//<<<<<<< HEAD
+//var version = '0.3.1-DEV (2015/08/11)';
+//=======
+//>>>>>>> z3dev-dev
 //$(function() { $("#parametersdiv").draggable(); }); // doesn't work well, disabled
 var me = document.location.toString().match(/^file:/)?'web-offline':'web-online'; // me: {cli, web-offline, web-online}
 var browser = 'unknown';
